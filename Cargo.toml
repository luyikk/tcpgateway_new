--- conflicted
+++ resolved
@@ -29,13 +29,8 @@
 serde_json = "1"
 lazy_static = "1.4"
 clap = { version = "4", features = ["derive"] }
-<<<<<<< HEAD
-flexi_logger={version= "0.25",features=["async"],optional =true}
-env_logger = {version= "0.10",optional =true}
-=======
 flexi_logger = { version = "0.24", features = ["async"], optional = true }
 env_logger = { version = "0.9", optional = true }
->>>>>>> 7785f2d0
 
 
 [build-dependencies]
